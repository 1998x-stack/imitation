"""Learning reward models using preference comparisons.

Trains a reward model and optionally a policy based on preferences
between trajectory fragments.
"""
import abc
import math
import pickle
import random
from typing import Any, Callable, List, Mapping, Optional, Sequence, Tuple, Union

import numpy as np
import torch as th
from scipy import special
from stable_baselines3.common import base_class, vec_env

from imitation.algorithms import base
from imitation.data import rollout, types, wrappers
from imitation.data.types import (
    AnyPath,
    TrajectoryPair,
    TrajectoryWithRew,
    TrajectoryWithRewPair,
    Transitions,
)
from imitation.policies import exploration_wrapper
from imitation.rewards import common as rewards_common
from imitation.rewards import reward_nets, reward_wrapper
from imitation.util import logger as imit_logger
from imitation.util import networks


class TrajectoryGenerator(abc.ABC):
    """Generator of trajectories with optional training logic."""

    _logger: imit_logger.HierarchicalLogger
    """Object to log statistics and natural language messages to."""

    def __init__(self, custom_logger: Optional[imit_logger.HierarchicalLogger] = None):
        """Builds TrajectoryGenerator.

        Args:
            custom_logger: Where to log to; if None (default), creates a new logger.
        """
        self.logger = custom_logger or imit_logger.configure()

    @abc.abstractmethod
    def sample(self, steps: int) -> Sequence[TrajectoryWithRew]:
        """Sample a batch of trajectories.

        Args:
            steps: All trajectories taken together should
                have at least this many steps.

        Returns:
            A list of sampled trajectories with rewards (which should
            be the environment rewards, not ones from a reward model).
        """  # noqa: DAR202

    def train(self, steps: int, **kwargs):
        """Train an agent if the trajectory generator uses one.

        By default, this method does nothing and doesn't need
        to be overridden in subclasses that don't require training.

        Args:
            steps: number of environment steps to train for.
            **kwargs: additional keyword arguments to pass on to
                the training procedure.
        """

    @property
    def logger(self) -> imit_logger.HierarchicalLogger:
        return self._logger

    @logger.setter
    def logger(self, value: imit_logger.HierarchicalLogger):
        self._logger = value


class TrajectoryDataset(TrajectoryGenerator):
    """A fixed dataset of trajectories."""

    def __init__(
        self,
        trajectories: Sequence[TrajectoryWithRew],
        seed: Optional[int] = None,
        custom_logger: Optional[imit_logger.HierarchicalLogger] = None,
    ):
        """Creates a dataset loaded from `path`.

        Args:
            trajectories: the dataset of rollouts.
            seed: Seed for RNG used for shuffling dataset.
            custom_logger: Where to log to; if None (default), creates a new logger.
        """
        super().__init__(custom_logger=custom_logger)
        self._trajectories = trajectories
        self.rng = random.Random(seed)

    def sample(self, steps: int) -> Sequence[TrajectoryWithRew]:
        # make a copy before shuffling
        trajectories = list(self._trajectories)
        self.rng.shuffle(trajectories)
        return _get_trajectories(trajectories, steps)


class AgentTrainer(TrajectoryGenerator):
    """Wrapper for training an SB3 algorithm on an arbitrary reward function."""

    def __init__(
        self,
        algorithm: base_class.BaseAlgorithm,
        reward_fn: Union[rewards_common.RewardFn, reward_nets.RewardNet],
        exploration_frac: float = 0.0,
<<<<<<< HEAD
        switch_prob: float = 1.0,
=======
        switch_prob: float = 0.5,
>>>>>>> 9c9d7b2e
        random_prob: float = 0.5,
        seed: Optional[int] = None,
        custom_logger: Optional[imit_logger.HierarchicalLogger] = None,
    ):
        """Initialize the agent trainer.

        Args:
            algorithm: the stable-baselines algorithm to use for training.
                Its environment must be set.
            reward_fn: either a RewardFn or a RewardNet instance that will supply
                the rewards used for training the agent.
            exploration_frac: fraction of the trajectories that will be generated
                partially randomly rather than only by the agent when sampling.
            switch_prob: the probability of switching the current policy at each
                step for the exploratory samples.
            random_prob: the probability of picking the random policy when switching
                during exploration.
            seed: random seed for exploratory trajectories.
            custom_logger: Where to log to; if None (default), creates a new logger.

        Raises:
            ValueError: `algorithm` does not have an environment set.
        """
        self.algorithm = algorithm
        # NOTE: this has to come after setting self.algorithm because super().__init__
        # will set self.logger, which also sets the logger for the algorithm
        super().__init__(custom_logger)
        if isinstance(reward_fn, reward_nets.RewardNet):
            reward_fn = reward_fn.predict
        self.reward_fn = reward_fn
        self.exploration_frac = exploration_frac

        venv = self.algorithm.get_env()
        if not isinstance(venv, vec_env.VecEnv):
            raise ValueError("The environment for the agent algorithm must be set.")
        # The BufferingWrapper records all trajectories, so we can return
        # them after training. This should come first (before the wrapper that
        # changes the reward function), so that we return the original environment
        # rewards.
        self.buffering_wrapper = wrappers.BufferingWrapper(venv)
        self.venv = reward_wrapper.RewardVecEnvWrapper(
            self.buffering_wrapper,
            self.reward_fn,
        )
        self.log_callback = self.venv.make_log_callback()

        self.algorithm.set_env(self.venv)
        policy = rollout._policy_to_callable(
            self.algorithm,
            self.venv,
            deterministic_policy=True,
        )
        self.exploration_wrapper = exploration_wrapper.ExplorationWrapper(
            policy=policy,
            venv=self.venv,
            random_prob=random_prob,
            switch_prob=switch_prob,
            seed=seed,
        )

    def train(self, steps: int, **kwargs) -> None:
        """Train the agent using the reward function specified during instantiation.

        Args:
            steps: number of environment timesteps to train for
            **kwargs: other keyword arguments to pass to BaseAlgorithm.train()

        Raises:
            RuntimeError: Transitions left in `self.buffering_wrapper`; call
                `self.sample` first to clear them.
        """
        n_transitions = self.buffering_wrapper.n_transitions
        if n_transitions:
            raise RuntimeError(
                f"There are {n_transitions} transitions left in the buffer. "
                "Call AgentTrainer.sample() first to clear them.",
            )
        self.algorithm.learn(
            total_timesteps=steps,
            reset_num_timesteps=False,
            callback=self.log_callback,
            **kwargs,
        )

    def sample(self, steps: int) -> Sequence[types.TrajectoryWithRew]:
        agent_trajs, _ = self.buffering_wrapper.pop_finished_trajectories()
        # We typically have more trajectories than are needed.
        # In that case, we use the final trajectories because
        # they are the ones with the most relevant version of
        # the agent.
        # The easiest way to do this will be to first invert the
        # list and then later just take the first trajectories:
        agent_trajs = agent_trajs[::-1]
        avail_steps = sum(len(traj) for traj in agent_trajs)

        exploration_steps = int(self.exploration_frac * steps)
        if self.exploration_frac > 0 and exploration_steps == 0:
            self.logger.warn(
                "No exploration steps included: exploration_frac = "
                f"{self.exploration_frac} > 0 but steps={steps} is too small.",
            )
        agent_steps = steps - exploration_steps

        if avail_steps < agent_steps:
            self.logger.log(
                f"Requested {agent_steps} transitions but only {avail_steps} in buffer."
                f" Sampling {agent_steps - avail_steps} additional transitions.",
            )
            sample_until = rollout.make_sample_until(
                min_timesteps=agent_steps - avail_steps,
                min_episodes=None,
            )
            # Important note: we don't want to use the trajectories returned
            # here because 1) they might miss initial timesteps taken by the RL agent
            # and 2) their rewards are the ones provided by the reward model!
            # Instead, we collect the trajectories using the BufferingWrapper.
            rollout.generate_trajectories(
                self.algorithm,
                self.venv,
                sample_until=sample_until,
            )
            additional_trajs, _ = self.buffering_wrapper.pop_finished_trajectories()
            agent_trajs = list(agent_trajs) + list(additional_trajs)

        agent_trajs = _get_trajectories(agent_trajs, agent_steps)

        exploration_trajs = []
        if exploration_steps > 0:
            self.logger.log(f"Sampling {exploration_steps} exploratory transitions.")
            sample_until = rollout.make_sample_until(
                min_timesteps=exploration_steps,
                min_episodes=None,
            )
            rollout.generate_trajectories(
                policy=self.exploration_wrapper,
                venv=self.venv,
                sample_until=sample_until,
            )
            exploration_trajs, _ = self.buffering_wrapper.pop_finished_trajectories()
            exploration_trajs = _get_trajectories(exploration_trajs, exploration_steps)
        # We call _get_trajectories separately on agent_trajs and exploration_trajs
        # and then just concatenate. This could mean we return slightly too many
        # transitions, but it gets the proportion of exploratory and agent transitions
        # roughly right.
        return list(agent_trajs) + list(exploration_trajs)

    @TrajectoryGenerator.logger.setter
    def logger(self, value: imit_logger.HierarchicalLogger):
        self._logger = value
        self.algorithm.set_logger(self.logger)


def _get_trajectories(
    trajectories: Sequence[TrajectoryWithRew],
    steps: int,
) -> Sequence[TrajectoryWithRew]:
    """Get enough trajectories to have at least `steps` transitions in total."""
    if steps == 0:
        return []

    available_steps = sum(len(traj) for traj in trajectories)
    if available_steps < steps:
        raise RuntimeError(
            f"Asked for {steps} transitions but only {available_steps} available",
        )
    # We need the cumulative sum of trajectory lengths
    # to determine how many trajectories to return:
    steps_cumsum = np.cumsum([len(traj) for traj in trajectories])
    # Now we find the first index that gives us enough
    # total steps:
    idx = (steps_cumsum >= steps).argmax()
    # we need to include the element at position idx
    trajectories = trajectories[: idx + 1]
    # sanity check
    assert sum(len(traj) for traj in trajectories) >= steps
    return trajectories


class Fragmenter(abc.ABC):
    """Class for creating pairs of trajectory fragments from a set of trajectories."""

    def __init__(self, custom_logger: Optional[imit_logger.HierarchicalLogger] = None):
        """Initialize the fragmenter.

        Args:
            custom_logger: Where to log to; if None (default), creates a new logger.
        """
        self.logger = custom_logger or imit_logger.configure()

    @abc.abstractmethod
    def __call__(
        self,
        trajectories: Sequence[TrajectoryWithRew],
        fragment_length: int,
        num_pairs: int,
    ) -> Sequence[TrajectoryWithRewPair]:
        """Create fragment pairs out of a sequence of trajectories.

        Args:
            trajectories: collection of trajectories that will be split up into
                fragments
            fragment_length: the length of each sampled fragment
            num_pairs: the number of fragment pairs to sample

        Returns:
            a sequence of fragment pairs
        """  # noqa: DAR202


class RandomFragmenter(Fragmenter):
    """Sample fragments of trajectories uniformly at random with replacement.

    Note that each fragment is part of a single episode and has a fixed
    length. This leads to a bias: transitions at the beginning and at the
    end of episodes are less likely to occur as part of fragments (this affects
    the first and last fragment_length transitions).

    An additional bias is that trajectories shorter than the desired fragment
    length are never used.
    """

    def __init__(
        self,
        seed: Optional[float] = None,
        warning_threshold: int = 10,
        custom_logger: Optional[imit_logger.HierarchicalLogger] = None,
    ):
        """Initialize the fragmenter.

        Args:
            seed: an optional seed for the internal RNG
            warning_threshold: give a warning if the number of available
                transitions is less than this many times the number of
                required samples. Set to 0 to disable this warning.
            custom_logger: Where to log to; if None (default), creates a new logger.
        """
        super().__init__(custom_logger)
        self.rng = random.Random(seed)
        self.warning_threshold = warning_threshold

    def __call__(
        self,
        trajectories: Sequence[TrajectoryWithRew],
        fragment_length: int,
        num_pairs: int,
    ) -> Sequence[TrajectoryWithRewPair]:
        fragments: List[TrajectoryWithRew] = []

        prev_num_trajectories = len(trajectories)
        # filter out all trajectories that are too short
        trajectories = [traj for traj in trajectories if len(traj) >= fragment_length]
        if len(trajectories) == 0:
            raise ValueError(
                "No trajectories are long enough for the desired fragment length "
                f"of {fragment_length}.",
            )
        num_discarded = prev_num_trajectories - len(trajectories)
        if num_discarded:
            self.logger.log(
                f"Discarded {num_discarded} out of {prev_num_trajectories} "
                "trajectories because they are shorter than the desired length "
                f"of {fragment_length}.",
            )

        weights = [len(traj) for traj in trajectories]

        # number of transitions that will be contained in the fragments
        num_transitions = 2 * num_pairs * fragment_length
        if sum(weights) < num_transitions:
            self.logger.warn(
                "Fewer transitions available than needed for desired number "
                "of fragment pairs. Some transitions will appear multiple times.",
            )
        elif (
            self.warning_threshold
            and sum(weights) < self.warning_threshold * num_transitions
        ):
            # If the number of available transitions is not much larger
            # than the number of requires ones, we already give a warning.
            # But only if self.warning_threshold is non-zero.
            self.logger.warn(
                f"Samples will contain {num_transitions} transitions in total "
                f"and only {sum(weights)} are available. "
                f"Because we sample with replacement, a significant number "
                "of transitions are likely to appear multiple times.",
            )

        # we need two fragments for each comparison
        for _ in range(2 * num_pairs):
            traj = self.rng.choices(trajectories, weights, k=1)[0]
            n = len(traj)
            start = self.rng.randint(0, n - fragment_length)
            end = start + fragment_length
            terminal = (end == n) and traj.terminal
            fragment = TrajectoryWithRew(
                obs=traj.obs[start : end + 1],
                acts=traj.acts[start:end],
                infos=traj.infos[start:end] if traj.infos is not None else None,
                rews=traj.rews[start:end],
                terminal=terminal,
            )
            fragments.append(fragment)
        # fragments is currently a list of single fragments. We want to pair up
        # fragments to get a list of (fragment1, fragment2) tuples. To do so,
        # we create a single iterator of the list and zip it with itself:
        iterator = iter(fragments)
        return list(zip(iterator, iterator))


class PreferenceGatherer(abc.ABC):
    """Base class for gathering preference comparisons between trajectory fragments."""

    def __init__(
        self,
        seed: Optional[int] = None,
        custom_logger: Optional[imit_logger.HierarchicalLogger] = None,
    ):
        """Initializes the preference gatherer.

        Args:
            seed: seed for the internal RNG, if applicable
            custom_logger: Where to log to; if None (default), creates a new logger.
        """
        # The random seed isn't used here, but it's useful to have this
        # as an argument nevertheless because that means we can always
        # pass in a seed in training scripts (without worrying about whether
        # the PreferenceGatherer we use needs one).
        del seed
        self.logger = custom_logger or imit_logger.configure()

    @abc.abstractmethod
    def __call__(self, fragment_pairs: Sequence[TrajectoryWithRewPair]) -> np.ndarray:
        """Gathers the probabilities that fragment 1 is preferred in `fragment_pairs`.

        Args:
            fragment_pairs: sequence of pairs of trajectory fragments

        Returns:
            A numpy array with shape (b, ), where b is the length of the input
            (i.e. batch size). Each item in the array is the probability that
            fragment 1 is preferred over fragment 2 for the corresponding
            pair of fragments.

            Note that for human feedback, these probabilities are simply 0 or 1
            (or 0.5 in case of indifference), but synthetic models may yield other
            probabilities.
        """  # noqa: DAR202


class SyntheticGatherer(PreferenceGatherer):
    """Computes synthetic preferences using ground-truth environment rewards."""

    def __init__(
        self,
        temperature: float = 1,
        discount_factor: float = 1,
        sample: bool = True,
        seed: Optional[int] = None,
        threshold: float = 50,
        custom_logger: Optional[imit_logger.HierarchicalLogger] = None,
    ):
        """Initialize the synthetic preference gatherer.

        Args:
            temperature: the preferences are sampled from a softmax, this is
                the temperature used for sampling. temperature=0 leads to deterministic
                results (for equal rewards, 0.5 will be returned).
            discount_factor: discount factor that is used to compute
                how good a fragment is. Default is to use undiscounted
                sums of rewards (as in the DRLHP paper).
            sample: if True (default), the preferences are 0 or 1, sampled from
                a Bernoulli distribution (or 0.5 in the case of ties with zero
                temperature). If False, then the underlying Bernoulli probabilities
                are returned instead.
            seed: seed for the internal RNG (only used if temperature > 0 and sample)
            threshold: preferences are sampled from a softmax of returns.
                To avoid overflows, we clip differences in returns that are
                above this threshold (after multiplying with temperature).
                This threshold is therefore in logspace. The default value
                of 50 means that probabilities below 2e-22 are rounded up to 2e-22.
            custom_logger: Where to log to; if None (default), creates a new logger.
        """
        super().__init__(custom_logger=custom_logger)
        self.temperature = temperature
        self.discount_factor = discount_factor
        self.sample = sample
        self.rng = np.random.default_rng(seed=seed)
        self.threshold = threshold

    def __call__(self, fragment_pairs: Sequence[TrajectoryWithRewPair]) -> np.ndarray:
        """Computes probability fragment 1 is preferred over fragment 2."""
        returns1, returns2 = self._reward_sums(fragment_pairs)
        if self.temperature == 0:
            return (np.sign(returns1 - returns2) + 1) / 2

        returns1 /= self.temperature
        returns2 /= self.temperature

        # clip the returns to avoid overflows in the softmax below
        returns_diff = np.clip(returns2 - returns1, -self.threshold, self.threshold)
        # Instead of computing exp(rews1) / (exp(rews1) + exp(rews2)) directly,
        # we divide enumerator and denominator by exp(rews1) to prevent overflows:
        model_probs = 1 / (1 + np.exp(returns_diff))
        # Compute the mean binary entropy. This metric helps estimate
        # how good we can expect the performance of the learned reward
        # model to be at predicting preferences.
        entropy = -(
            special.xlogy(model_probs, model_probs)
            + special.xlogy(1 - model_probs, 1 - model_probs)
        ).mean()
        self.logger.record("entropy", entropy)

        if self.sample:
            return self.rng.binomial(n=1, p=model_probs).astype(np.float32)
        return model_probs

    def _reward_sums(self, fragment_pairs) -> Tuple[np.ndarray, np.ndarray]:
        rews1, rews2 = zip(
            *[
                (
                    rollout.discounted_sum(f1.rews, self.discount_factor),
                    rollout.discounted_sum(f2.rews, self.discount_factor),
                )
                for f1, f2 in fragment_pairs
            ],
        )
        return np.array(rews1, dtype=np.float32), np.array(rews2, dtype=np.float32)


class PreferenceDataset(th.utils.data.Dataset):
    """A PyTorch Dataset for preference comparisons.

    Each item is a tuple consisting of two trajectory fragments
    and a probability that fragment 1 is preferred over fragment 2.

    This dataset is meant to be generated piece by piece during the
    training process, which is why data can be added via the .push()
    method.
    """

    def __init__(self):
        """Builds an empty PreferenceDataset."""
        self.fragments1: List[TrajectoryWithRew] = []
        self.fragments2: List[TrajectoryWithRew] = []
        self.preferences = np.array([])

    def push(
        self,
        fragments: Sequence[TrajectoryWithRewPair],
        preferences: np.ndarray,
    ):
        """Add more samples to the dataset.

        Args:
            fragments: list of pairs of trajectory fragments to add
            preferences: corresponding preference probabilities (probability
                that fragment 1 is preferred over fragment 2)

        Raises:
            ValueError: `preferences` shape does not match `fragments` or
                has non-float32 dtype.
        """
        fragments1, fragments2 = zip(*fragments)
        if preferences.shape != (len(fragments),):
            raise ValueError(
                f"Unexpected preferences shape {preferences.shape}, "
                f"expected {(len(fragments), )}",
            )
        if preferences.dtype != np.float32:
            raise ValueError("preferences should have dtype float32")

        self.fragments1.extend(fragments1)
        self.fragments2.extend(fragments2)
        self.preferences = np.concatenate((self.preferences, preferences))

    def __getitem__(self, i) -> Tuple[TrajectoryWithRewPair, float]:
        return (self.fragments1[i], self.fragments2[i]), self.preferences[i]

    def __len__(self) -> int:
        assert len(self.fragments1) == len(self.fragments2) == len(self.preferences)
        return len(self.fragments1)

    def save(self, path: AnyPath) -> None:
        with open(path, "wb") as file:
            pickle.dump(self, file)

    @staticmethod
    def load(path: AnyPath) -> "PreferenceDataset":
        with open(path, "rb") as file:
            return pickle.load(file)


def preference_collate_fn(
    batch: Sequence[Tuple[TrajectoryWithRewPair, float]],
) -> Tuple[Sequence[TrajectoryWithRewPair], np.ndarray]:
    fragment_pairs, preferences = zip(*batch)
    return list(fragment_pairs), np.array(preferences)


class RewardTrainer(abc.ABC):
    """Abstract base class for training reward models using preference comparisons.

    This class contains only the actual reward model training code,
    it is not responsible for gathering trajectories and preferences
    or for agent training (see PreferenceComparisons for that).
    """

    def __init__(
        self,
        model: reward_nets.RewardNet,
        custom_logger: Optional[imit_logger.HierarchicalLogger] = None,
    ):
        """Initialize the reward trainer.

        Args:
            model: the RewardNet instance to be trained
            custom_logger: Where to log to; if None (default), creates a new logger.
        """
        self.model = model
        self.logger = custom_logger or imit_logger.configure()

    def train(self, dataset: PreferenceDataset, epoch_multiplier: float = 1.0):
        """Train the reward model on a batch of fragment pairs and preferences.

        Args:
            dataset: the dataset of preference comparisons to train on.
            epoch_multiplier: how much longer to train for than usual
                (measured relatively).
        """
        with networks.training(self.model):
            self._train(dataset, epoch_multiplier)

    @abc.abstractmethod
    def _train(self, dataset: PreferenceDataset, epoch_multiplier: float):
        """Train the reward model; see ``train`` for details."""


class CrossEntropyRewardTrainer(RewardTrainer):
    """Train a reward model using a cross entropy loss."""

    def __init__(
        self,
        model: reward_nets.RewardNet,
        noise_prob: float = 0.0,
        batch_size: int = 32,
        epochs: int = 1,
        lr: float = 1e-3,
        discount_factor: float = 1.0,
        threshold: float = 50,
        weight_decay: float = 0.0,
        custom_logger: Optional[imit_logger.HierarchicalLogger] = None,
    ):
        """Initialize the reward model trainer.

        Args:
            model: the RewardNet instance to be trained
            noise_prob: assumed probability with which the preference
                is uniformly random (used for the model of preference generation
                that is used for the loss)
            batch_size: number of fragment pairs per batch
            epochs: number of epochs on each training iteration (can be adjusted
                on the fly by specifying an `epoch_multiplier` in `self.train()`
                if longer training is desired in specific cases).
            lr: the learning rate
            discount_factor: the model of preference generation uses a softmax
                of returns as the probability that a fragment is preferred.
                This is the discount factor used to calculate those returns.
                Default is 1, i.e. undiscounted sums of rewards (which is what
                the DRLHP paper uses).
            threshold: the preference model used to compute the loss contains
                a softmax of returns. To avoid overflows, we clip differences
                in returns that are above this threshold. This threshold
                is therefore in logspace. The default value of 50 means
                that probabilities below 2e-22 are rounded up to 2e-22.
            weight_decay: the weight decay factor for the reward model's weights
                to use with ``th.optim.AdamW``. This is similar to but not equivalent
                to L2 regularization, see https://arxiv.org/abs/1711.05101
            custom_logger: Where to log to; if None (default), creates a new logger.
        """
        super().__init__(model, custom_logger)
        self.noise_prob = noise_prob
        self.batch_size = batch_size
        self.epochs = epochs
        self.discount_factor = discount_factor
        self.threshold = threshold
        self.optim = th.optim.AdamW(
            self.model.parameters(),
            lr=lr,
            weight_decay=weight_decay,
        )

    def _loss(
        self,
        fragment_pairs: Sequence[TrajectoryPair],
        preferences: np.ndarray,
    ) -> th.Tensor:
        """Computes the loss.

        Args:
            fragment_pairs: Batch consisting of pairs of trajectory fragments.
            preferences: The probability that the first fragment is preferred
                over the second. Typically 0, 1 or 0.5 (tie).

        Returns:
            The cross-entropy loss between the probability predicted by the
            reward model and the target probabilities in `preferences`.
        """
        probs = th.empty(len(fragment_pairs), dtype=th.float32)
        for i, fragment in enumerate(fragment_pairs):
            frag1, frag2 = fragment
            trans1 = rollout.flatten_trajectories([frag1])
            trans2 = rollout.flatten_trajectories([frag2])
            rews1 = self._rewards(trans1)
            rews2 = self._rewards(trans2)
            probs[i] = self._probability(rews1, rews2)
        # TODO(ejnnr): Here and below, > 0.5 is problematic
        # because getting exactly 0.5 is actually somewhat
        # common in some environments (as long as sample=False or temperature=0).
        # In a sense that "only" creates class imbalance
        # but it's still misleading.
        predictions = (probs > 0.5).float()
        preferences_th = th.as_tensor(preferences, dtype=th.float32)
        ground_truth = (preferences_th > 0.5).float()
        accuracy = (predictions == ground_truth).float().mean()
        self.logger.record("accuracy", accuracy.item())
        return th.nn.functional.binary_cross_entropy(probs, preferences_th)

    def _rewards(self, transitions: Transitions) -> th.Tensor:
        preprocessed = self.model.preprocess(
            state=transitions.obs,
            action=transitions.acts,
            next_state=transitions.next_obs,
            done=transitions.dones,
        )
        return self.model(*preprocessed)

    def _probability(self, rews1: th.Tensor, rews2: th.Tensor) -> th.Tensor:
        """Computes the Boltzmann rational probability that the first trajectory is best.

        Args:
            rews1: A 1-dimensional array of rewards for the first trajectory fragment.
            rews2: A 1-dimensional array of rewards for the second trajectory fragment.

        Returns:
            The softmax of the difference between the (discounted) return of the
            first and second trajectory.
        """
        assert rews1.ndim == rews2.ndim == 1
        # First, we compute the difference of the returns of
        # the two fragments. We have a special case for a discount
        # factor of 1 to avoid unnecessary computation (especially
        # since this is the default setting).
        if self.discount_factor == 1:
            returns_diff = (rews2 - rews1).sum()
        else:
            discounts = self.discount_factor ** th.arange(len(rews1))
            returns_diff = (discounts * (rews2 - rews1)).sum()
        # Clip to avoid overflows (which in particular may occur
        # in the backwards pass even if they do not in the forward pass).
        returns_diff = th.clip(returns_diff, -self.threshold, self.threshold)
        # We take the softmax of the returns. model_probability
        # is the first dimension of that softmax, representing the
        # probability that fragment 1 is preferred.
        model_probability = 1 / (1 + returns_diff.exp())
        return self.noise_prob * 0.5 + (1 - self.noise_prob) * model_probability

    def _train(self, dataset: PreferenceDataset, epoch_multiplier: float = 1.0):
        """Trains for `epoch_multiplier * self.epochs` epochs over `dataset`."""
        # TODO(ejnnr): This isn't specific to the loss function or probability model.
        # In general, it might be best to split the probability model, the loss and
        # the optimization procedure a bit more cleanly so that different versions
        # can be combined
        dataloader = th.utils.data.DataLoader(
            dataset,
            batch_size=self.batch_size,
            shuffle=True,
            collate_fn=preference_collate_fn,
        )
        epochs = round(self.epochs * epoch_multiplier)
        for _ in range(epochs):
            for fragment_pairs, preferences in dataloader:
                self.optim.zero_grad()
                loss = self._loss(fragment_pairs, preferences)
                loss.backward()
                self.optim.step()
                self.logger.record("loss", loss.item())


class PreferenceComparisons(base.BaseImitationAlgorithm):
    """Main interface for reward learning using preference comparisons."""

    def __init__(
        self,
        trajectory_generator: TrajectoryGenerator,
        reward_model: reward_nets.RewardNet,
        fragmenter: Optional[Fragmenter] = None,
        preference_gatherer: Optional[PreferenceGatherer] = None,
        reward_trainer: Optional[RewardTrainer] = None,
        comparisons_per_iteration: int = 50,
        fragment_length: int = 50,
        transition_oversampling: float = 10,
        initial_comparison_frac: float = 0.1,
        initial_epoch_multiplier: float = 200.0,
        custom_logger: Optional[imit_logger.HierarchicalLogger] = None,
        allow_variable_horizon: bool = False,
        seed: Optional[int] = None,
    ):
        """Initialize the preference comparison trainer.

        The loggers of all subcomponents are overridden with the logger used
        by this class.

        Args:
            trajectory_generator: generates trajectories while optionally training
                an RL agent on the learned reward function (can also be a sampler
                from a static dataset of trajectories though).
            reward_model: a RewardNet instance to be used for learning the reward
            fragmenter: takes in a set of trajectories and returns pairs of fragments
                for which preferences will be gathered. These fragments could be random,
                or they could be selected more deliberately (active learning).
                Default is a random fragmenter.
            preference_gatherer: how to get preferences between trajectory fragments.
                Default (and currently the only option) is to use synthetic preferences
                based on ground-truth rewards. Human preferences could be implemented
                here in the future.
            reward_trainer: trains the reward model based on pairs of fragments and
                associated preferences. Default is to use the preference model
                and loss function from DRLHP.
            comparisons_per_iteration: number of preferences to gather at once (before
                switching back to agent training). This doesn't impact the total number
                of comparisons that are gathered, only the frequency of switching
                between preference gathering and agent training.
            fragment_length: number of timesteps per fragment that is used to elicit
                preferences
            transition_oversampling: factor by which to oversample transitions before
                creating fragments. Since fragments are sampled with replacement,
                this is usually chosen > 1 to avoid having the same transition
                in too many fragments.
            initial_comparison_frac: fraction of the total_comparisons argument
                to train() that will be sampled before the rest of training begins
                (using a randomly initialized agent). This can be used to pretrain the
                reward model before the agent is trained on the learned reward, to
                help avoid irreversibly learning a bad policy from an untrained reward.
                Note that there will often be some additional pretraining comparisons
                since `comparisons_per_iteration` won't exactly divide the total number
                of comparisons. How many such comparisons there are depends
                discontinuously on `total_comparisons` and `comparisons_per_iteration`.
            initial_epoch_multiplier: before agent training begins, train the reward
                model for this many more epochs than usual (on fragments sampled from a
                random agent).
            custom_logger: Where to log to; if None (default), creates a new logger.
            allow_variable_horizon: If False (default), algorithm will raise an
                exception if it detects trajectories of different length during
                training. If True, overrides this safety check. WARNING: variable
                horizon episodes leak information about the reward via termination
                condition, and can seriously confound evaluation. Read
                https://imitation.readthedocs.io/en/latest/guide/variable_horizon.html
                before overriding this.
            seed: seed to use for initializing subcomponents such as fragmenter.
                Only used when default components are used; if you instantiate your
                own fragmenter, preference gatherer, etc., you are responsible for
                seeding them!
        """
        super().__init__(
            custom_logger=custom_logger,
            allow_variable_horizon=allow_variable_horizon,
        )

        # for keeping track of the global iteration, in case train() is called
        # multiple times
        self._iteration = 0

        self.model = reward_model
        self.reward_trainer = reward_trainer or CrossEntropyRewardTrainer(
            reward_model,
            custom_logger=self.logger,
        )
        # If the reward trainer was created in the previous line, we've already passed
        # the correct logger. But if the user created a RewardTrainer themselves and
        # didn't manually set a logger, it would be annoying if a separate one was used.
        self.reward_trainer.logger = self.logger
        # the reward_trainer's model should refer to the same object as our copy
        assert self.reward_trainer.model is self.model
        self.trajectory_generator = trajectory_generator
        self.trajectory_generator.logger = self.logger
        self.fragmenter = fragmenter or RandomFragmenter(
            custom_logger=self.logger,
            seed=seed,
        )
        self.fragmenter.logger = self.logger
        self.preference_gatherer = preference_gatherer or SyntheticGatherer(
            custom_logger=self.logger,
            seed=seed,
        )
        self.preference_gatherer.logger = self.logger

        self.comparisons_per_iteration = comparisons_per_iteration
        self.fragment_length = fragment_length
        self.transition_oversampling = transition_oversampling
        self.initial_comparison_frac = initial_comparison_frac
        self.initial_epoch_multiplier = initial_epoch_multiplier

        self.dataset = PreferenceDataset()

    def train(
        self,
        total_timesteps: int,
        total_comparisons: int,
        callback: Optional[Callable[[int], None]] = None,
    ) -> Mapping[str, Any]:
        """Train the reward model and the policy if applicable.

        Args:
            total_timesteps: number of environment interaction steps
            total_comparisons: number of preferences to gather in total
            callback: callback functions called at the end of each iteration

        Returns:
            A dictionary with final metrics such as loss and accuracy
            of the reward model.

        Raises:
            ValueError: `total_comparisons < self.comparisons_per_iteration`.
        """
        initial_comparisons = int(total_comparisons * self.initial_comparison_frac)
        total_comparisons -= initial_comparisons
        iterations, extra_comparisons = divmod(
            total_comparisons,
            self.comparisons_per_iteration,
        )
        if iterations == 0:
            raise ValueError(
                f"total_comparisons={total_comparisons} is less than "
                f"comparisons_per_iteration={self.comparisons_per_iteration}",
            )
        timesteps_per_iteration, extra_timesteps = divmod(total_timesteps, iterations)

        reward_loss = None
        reward_accuracy = None

        for i in range(iterations):
            ##########################
            # Gather new preferences #
            ##########################
            num_pairs = self.comparisons_per_iteration
            # If the number of comparisons per iterations doesn't exactly divide
            # the desired total number of comparisons, we collect the remainder
            # right at the beginning to pretrain the reward model slightly.
            # WARNING: This means that slightly changing the total number of
            # comparisons or the number of comparisons per iteration can
            # significantly change the proportion of pretraining comparisons!
            #
            # In addition, we collect the comparisons specified via
            # initial_comparison_frac.
            if i == 0:
                num_pairs += extra_comparisons + initial_comparisons
            num_steps = math.ceil(
                self.transition_oversampling * 2 * num_pairs * self.fragment_length,
            )
            self.logger.log(f"Collecting {num_steps} trajectory steps")
            trajectories = self.trajectory_generator.sample(num_steps)
            # This assumes there are no fragments missing initial timesteps
            # (but allows for fragments missing terminal timesteps).
            horizons = (len(traj) for traj in trajectories if traj.terminal)
            self._check_fixed_horizon(horizons)
            self.logger.log("Creating fragment pairs")
            fragments = self.fragmenter(trajectories, self.fragment_length, num_pairs)
            with self.logger.accumulate_means("preferences"):
                self.logger.log("gathering preferences")
                preferences = self.preference_gatherer(fragments)
            self.dataset.push(fragments, preferences)
            self.logger.log(f"Dataset now contains {len(self.dataset)} samples")

            ##########################
            # Train the reward model #
            ##########################

            # On the first iteration, we train the reward model for longer,
            # as specified by initial_epoch_multiplier.
            epoch_multiplier = 1.0
            if i == 0:
                epoch_multiplier = self.initial_epoch_multiplier

            with self.logger.accumulate_means("reward"):
                self.logger.log("Training reward model")
                self.reward_trainer.train(
                    self.dataset,
                    epoch_multiplier=epoch_multiplier,
                )
            reward_loss = self.logger.name_to_value["mean/reward/loss"]
            reward_accuracy = self.logger.name_to_value["mean/reward/accuracy"]

            ###################
            # Train the agent #
            ###################
            num_steps = timesteps_per_iteration
            # if the number of timesteps per iterations doesn't exactly divide
            # the desired total number of timesteps, we train the agent a bit longer
            # at the end of training (where the reward model is presumably best)
            if i == iterations - 1:
                num_steps += extra_timesteps
            with self.logger.accumulate_means("agent"):
                self.logger.log(f"Training agent for {num_steps} timesteps")
                self.trajectory_generator.train(steps=num_steps)

            self.logger.dump(self._iteration)

            ########################
            # Additional Callbacks #
            ########################
            if callback:
                callback(self._iteration)
            self._iteration += 1

        return {"reward_loss": reward_loss, "reward_accuracy": reward_accuracy}<|MERGE_RESOLUTION|>--- conflicted
+++ resolved
@@ -113,11 +113,7 @@
         algorithm: base_class.BaseAlgorithm,
         reward_fn: Union[rewards_common.RewardFn, reward_nets.RewardNet],
         exploration_frac: float = 0.0,
-<<<<<<< HEAD
-        switch_prob: float = 1.0,
-=======
         switch_prob: float = 0.5,
->>>>>>> 9c9d7b2e
         random_prob: float = 0.5,
         seed: Optional[int] = None,
         custom_logger: Optional[imit_logger.HierarchicalLogger] = None,
