"""Learning reward models using preference comparisons.

Trains a reward model and optionally a policy based on preferences
between trajectory fragments.
"""
import abc
import math
import pickle
import random
from typing import Any, Callable, List, Mapping, Optional, Sequence, Tuple, Union

import numpy as np
import torch as th
from scipy import special
from stable_baselines3.common import base_class, vec_env

from imitation.algorithms import base
from imitation.data import rollout, types, wrappers
from imitation.data.types import (
    AnyPath,
    TrajectoryPair,
    TrajectoryWithRew,
    TrajectoryWithRewPair,
    Transitions,
)
from imitation.policies import exploration_wrapper
from imitation.rewards import common as rewards_common
from imitation.rewards import reward_nets, reward_wrapper
from imitation.util import logger as imit_logger


class TrajectoryGenerator(abc.ABC):
    """Generator of trajectories with optional training logic."""

    _logger: imit_logger.HierarchicalLogger
    """Object to log statistics and natural language messages to."""

    def __init__(self, custom_logger: Optional[imit_logger.HierarchicalLogger] = None):
        """Builds TrajectoryGenerator.

        Args:
            custom_logger: Where to log to; if None (default), creates a new logger.
        """
        self._logger = custom_logger or imit_logger.configure()

    @abc.abstractmethod
    def sample(self, steps: int) -> Sequence[TrajectoryWithRew]:
        """Sample a batch of trajectories.

        Args:
            steps: All trajectories taken together should
                have at least this many steps.

        Returns:
            A list of sampled trajectories with rewards (which should
            be the environment rewards, not ones from a reward model).
        """  # noqa: DAR202

    def train(self, steps: int, **kwargs):
        """Train an agent if the trajectory generator uses one.

        By default, this method does nothing and doesn't need
        to be overridden in subclasses that don't require training.

        Args:
            steps: number of environment steps to train for.
            **kwargs: additional keyword arguments to pass on to
                the training procedure.
        """

    @property
    def logger(self) -> imit_logger.HierarchicalLogger:
        return self._logger

    @logger.setter
    def logger(self, value: imit_logger.HierarchicalLogger):
        self._logger = value


class TrajectoryDataset(TrajectoryGenerator):
    """A fixed dataset of trajectories."""

    def __init__(
        self,
        path: AnyPath,
        seed: Optional[int] = None,
        custom_logger: Optional[imit_logger.HierarchicalLogger] = None,
    ):
        """Creates a dataset loaded from `path`.

        Args:
            path: A path to pickled rollouts.
            seed: Seed for RNG used for shuffling dataset.
            custom_logger: Where to log to; if None (default), creates a new logger.
        """
        super().__init__(custom_logger=custom_logger)
        self._trajectories = types.load(path)
        self.rng = random.Random(seed)

    def sample(self, steps: int) -> Sequence[TrajectoryWithRew]:
        # make a copy before shuffling
        trajectories = list(self._trajectories)
        self.rng.shuffle(trajectories)
        return _get_trajectories(trajectories, steps)


class AgentTrainer(TrajectoryGenerator):
    """Wrapper for training an SB3 algorithm on an arbitrary reward function."""

    def __init__(
        self,
        algorithm: base_class.BaseAlgorithm,
        reward_fn: Union[rewards_common.RewardFn, reward_nets.RewardNet],
<<<<<<< HEAD
        random_frac: float = 0.0,
=======
        exploration_frac: float = 0.0,
        stay_prob: float = 0.5,
        random_prob: float = 0.5,
        seed: Optional[int] = None,
>>>>>>> 0113326d
        custom_logger: Optional[imit_logger.HierarchicalLogger] = None,
    ):
        """Initialize the agent trainer.

        Args:
            algorithm: the stable-baselines algorithm to use for training.
                Its environment must be set.
            reward_fn: either a RewardFn or a RewardNet instance that will supply
                the rewards used for training the agent.
<<<<<<< HEAD
            random_frac: fraction of the trajectories that will be generated
                randomly rather than by the agent when sample() is called.
=======
            exploration_frac: fraction of the trajectories that will be generated
                partially randomly rather than only by the agent when sampling.
            stay_prob: the probability of staying with the current policy at each
                step for the exploratory samples.
            random_prob: the probability of picking the random policy when switching
                during exploration.
            seed: random seed for exploratory trajectories.
>>>>>>> 0113326d
            custom_logger: Where to log to; if None (default), creates a new logger.

        Raises:
            ValueError: `algorithm` does not have an environment set.
        """
        self.algorithm = algorithm
        # NOTE: this has to come after setting self.algorithm because super().__init__
        # will set self.logger, which also sets the logger for the algorithm
        super().__init__(custom_logger)
        if isinstance(reward_fn, reward_nets.RewardNet):
            reward_fn = reward_fn.predict
        self.reward_fn = reward_fn
<<<<<<< HEAD
        self.random_frac = random_frac
=======
        self.exploration_frac = exploration_frac
>>>>>>> 0113326d

        venv = self.algorithm.get_env()
        if not isinstance(venv, vec_env.VecEnv):
            raise ValueError("The environment for the agent algorithm must be set.")
        # The BufferingWrapper records all trajectories, so we can return
        # them after training. This should come first (before the wrapper that
        # changes the reward function), so that we return the original environment
        # rewards.
        self.buffering_wrapped_venv = wrappers.BufferingWrapper(venv)
        self.venv = reward_wrapper.RewardVecEnvWrapper(
            self.buffering_wrapped_venv,
            self.reward_fn,
        )
        self.log_callback = self.venv.make_log_callback()

        self.algorithm.set_env(self.venv)
        policy = rollout._policy_to_callable(
            self.algorithm,
            self.venv,
            deterministic_policy=True,
        )
        self.exploration_wrapper = exploration_wrapper.ExplorationWrapper(
            policy=policy,
            venv=self.venv,
            random_prob=random_prob,
            stay_prob=stay_prob,
            seed=seed,
        )

    def train(self, steps: int, **kwargs) -> None:
        """Train the agent using the reward function specified during instantiation.

        Args:
            steps: number of environment timesteps to train for
            **kwargs: other keyword arguments to pass to BaseAlgorithm.train()

        Raises:
            RuntimeError: Transitions left in `self.buffering_wrapped_venv`; call
                `self.sample` first to clear them.
        """
        n_transitions = self.buffering_wrapped_venv.n_transitions
        if n_transitions:
            raise RuntimeError(
                f"There are {n_transitions} transitions left in the buffer. "
                "Call AgentTrainer.sample() first to clear them.",
            )
        self.algorithm.learn(
            total_timesteps=steps,
            reset_num_timesteps=False,
            callback=self.log_callback,
            **kwargs,
        )

    def sample(self, steps: int) -> Sequence[types.TrajectoryWithRew]:
<<<<<<< HEAD
        agent_trajs, _ = self.buffering_wrapped_venv.pop_finished_trajectories()
=======
        agent_trajs, _ = self.buffering_wrapper.pop_finished_trajectories()
>>>>>>> 0113326d
        # We typically have more trajectories than are needed.
        # In that case, we use the final trajectories because
        # they are the ones with the most relevant version of
        # the agent.
        # The easiest way to do this will be to first invert the
        # list and then later just take the first trajectories:
        agent_trajs = agent_trajs[::-1]
        avail_steps = sum(len(traj) for traj in agent_trajs)
<<<<<<< HEAD

        random_steps = int(self.random_frac * steps)
        agent_steps = steps - random_steps

=======

        exploration_steps = int(self.exploration_frac * steps)
        if self.exploration_frac > 0 and exploration_steps == 0:
            self.logger.warn(
                "No exploration steps included: exploration_frac = "
                f"{self.exploration_frac} > 0 but steps={steps} is too small.",
            )
        agent_steps = steps - exploration_steps

>>>>>>> 0113326d
        if avail_steps < agent_steps:
            self.logger.log(
                f"Requested {agent_steps} transitions but only {avail_steps} in buffer."
                f" Sampling {agent_steps - avail_steps} additional transitions.",
            )
            sample_until = rollout.make_sample_until(
                min_timesteps=agent_steps - avail_steps,
                min_episodes=None,
            )
            # Important note: we don't want to use the trajectories returned
            # here because 1) they might miss initial timesteps taken by the RL agent
            # and 2) their rewards are the ones provided by the reward model!
            # Instead, we collect the trajectories using the BufferingWrapper.
            rollout.generate_trajectories(
                self.algorithm,
                self.venv,
                sample_until=sample_until,
            )
            (
                additional_trajs,
                _,
            ) = self.buffering_wrapped_venv.pop_finished_trajectories()

            agent_trajs = list(agent_trajs) + list(additional_trajs)

        agent_trajs = _get_trajectories(agent_trajs, agent_steps)

<<<<<<< HEAD
        random_trajs = []
        if random_steps > 0:
            self.logger.log(f"Sampling {random_steps} random transitions.")
            sample_until = rollout.make_sample_until(
                min_timesteps=random_steps,
                min_episodes=None,
            )
            rollout.generate_trajectories(
                policy=None,
                venv=self.venv,
                sample_until=sample_until,
            )
            random_trajs, _ = self.buffering_wrapped_venv.pop_finished_trajectories()
            random_trajs = _get_trajectories(random_trajs, random_steps)

        # We call _get_trajectories separately on agent_trajs and random_trajs
        # and then just concatenate. This could mean we return slightly too many
        # transitions, but it gets the proportion of random and non-random transitions
        # roughly right.
        return list(agent_trajs) + list(random_trajs)
=======
        exploration_trajs = []
        if exploration_steps > 0:
            self.logger.log(f"Sampling {exploration_steps} exploratory transitions.")
            sample_until = rollout.make_sample_until(
                min_timesteps=exploration_steps,
                min_episodes=None,
            )
            rollout.generate_trajectories(
                policy=self.exploration_wrapper,
                venv=self.venv,
                sample_until=sample_until,
            )
            exploration_trajs, _ = self.buffering_wrapper.pop_finished_trajectories()
            exploration_trajs = _get_trajectories(exploration_trajs, exploration_steps)

        # We call _get_trajectories separately on agent_trajs and exploration_trajs
        # and then just concatenate. This could mean we return slightly too many
        # transitions, but it gets the proportion of exploratory and agent transitions
        # roughly right.
        return list(agent_trajs) + list(exploration_trajs)
>>>>>>> 0113326d

    @TrajectoryGenerator.logger.setter
    def logger(self, value: imit_logger.HierarchicalLogger):
        self._logger = value
        self.algorithm.set_logger(self.logger)


def _get_trajectories(
    trajectories: Sequence[TrajectoryWithRew],
    steps: int,
) -> Sequence[TrajectoryWithRew]:
    """Get enough trajectories to have at least `steps` transitions in total."""
    if steps == 0:
        return []

    available_steps = sum(len(traj) for traj in trajectories)
    if available_steps < steps:
        raise RuntimeError(
            f"Asked for {steps} transitions but only {available_steps} available",
        )
    # We need the cumulative sum of trajectory lengths
    # to determine how many trajectories to return:
    steps_cumsum = np.cumsum([len(traj) for traj in trajectories])
    # Now we find the first index that gives us enough
    # total steps:
    idx = (steps_cumsum >= steps).argmax()
    # we need to include the element at position idx
    trajectories = trajectories[: idx + 1]
    # sanity check
    assert sum(len(traj) for traj in trajectories) >= steps
    return trajectories


class Fragmenter(abc.ABC):
    """Class for creating pairs of trajectory fragments from a set of trajectories."""

    def __init__(self, custom_logger: Optional[imit_logger.HierarchicalLogger] = None):
        """Initialize the fragmenter.

        Args:
            custom_logger: Where to log to; if None (default), creates a new logger.
        """
        self.logger = custom_logger or imit_logger.configure()

    @abc.abstractmethod
    def __call__(
        self,
        trajectories: Sequence[TrajectoryWithRew],
        fragment_length: int,
        num_pairs: int,
    ) -> Sequence[TrajectoryWithRewPair]:
        """Create fragment pairs out of a sequence of trajectories.

        Args:
            trajectories: collection of trajectories that will be split up into
                fragments
            fragment_length: the length of each sampled fragment
            num_pairs: the number of fragment pairs to sample

        Returns:
            a sequence of fragment pairs
        """  # noqa: DAR202


class RandomFragmenter(Fragmenter):
    """Sample fragments of trajectories uniformly at random with replacement.

    Note that each fragment is part of a single episode and has a fixed
    length. This leads to a bias: transitions at the beginning and at the
    end of episodes are less likely to occur as part of fragments (this affects
    the first and last fragment_length transitions).

    An additional bias is that trajectories shorter than the desired fragment
    length are never used.
    """

    def __init__(
        self,
        seed: Optional[float] = None,
        warning_threshold: int = 10,
        custom_logger: Optional[imit_logger.HierarchicalLogger] = None,
    ):
        """Initialize the fragmenter.

        Args:
            seed: an optional seed for the internal RNG
            warning_threshold: give a warning if the number of available
                transitions is less than this many times the number of
                required samples. Set to 0 to disable this warning.
            custom_logger: Where to log to; if None (default), creates a new logger.
        """
        super().__init__(custom_logger)
        self.rng = random.Random(seed)
        self.warning_threshold = warning_threshold

    def __call__(
        self,
        trajectories: Sequence[TrajectoryWithRew],
        fragment_length: int,
        num_pairs: int,
    ) -> Sequence[TrajectoryWithRewPair]:
        fragments: List[TrajectoryWithRew] = []

        prev_num_trajectories = len(trajectories)
        # filter out all trajectories that are too short
        trajectories = [traj for traj in trajectories if len(traj) >= fragment_length]
        if len(trajectories) == 0:
            raise ValueError(
                "No trajectories are long enough for the desired fragment length "
                f"of {fragment_length}.",
            )
        num_discarded = prev_num_trajectories - len(trajectories)
        if num_discarded:
            self.logger.log(
                f"Discarded {num_discarded} out of {prev_num_trajectories} "
                "trajectories because they are shorter than the desired length "
                f"of {fragment_length}.",
            )

        weights = [len(traj) for traj in trajectories]

        # number of transitions that will be contained in the fragments
        num_transitions = 2 * num_pairs * fragment_length
        if sum(weights) < num_transitions:
            self.logger.warn(
                "Fewer transitions available than needed for desired number "
                "of fragment pairs. Some transitions will appear multiple times.",
            )
        elif (
            self.warning_threshold
            and sum(weights) < self.warning_threshold * num_transitions
        ):
            # If the number of available transitions is not much larger
            # than the number of requires ones, we already give a warning.
            # But only if self.warning_threshold is non-zero.
            self.logger.warn(
                f"Samples will contain {num_transitions} transitions in total "
                f"and only {sum(weights)} are available. "
                f"Because we sample with replacement, a significant number "
                "of transitions are likely to appear multiple times.",
            )

        # we need two fragments for each comparison
        for _ in range(2 * num_pairs):
            traj = self.rng.choices(trajectories, weights, k=1)[0]
            n = len(traj)
            start = self.rng.randint(0, n - fragment_length)
            end = start + fragment_length
            terminal = (end == n) and traj.terminal
            fragment = TrajectoryWithRew(
                obs=traj.obs[start : end + 1],
                acts=traj.acts[start:end],
                infos=traj.infos[start:end] if traj.infos is not None else None,
                rews=traj.rews[start:end],
                terminal=terminal,
            )
            fragments.append(fragment)
        # fragments is currently a list of single fragments. We want to pair up
        # fragments to get a list of (fragment1, fragment2) tuples. To do so,
        # we create a single iterator of the list and zip it with itself:
        iterator = iter(fragments)
        return list(zip(iterator, iterator))


class PreferenceGatherer(abc.ABC):
    """Base class for gathering preference comparisons between trajectory fragments."""

    def __init__(
        self,
        seed: Optional[int] = None,
        custom_logger: Optional[imit_logger.HierarchicalLogger] = None,
    ):
        """Initializes the preference gatherer.

        Args:
            seed: seed for the internal RNG, if applicable
            custom_logger: Where to log to; if None (default), creates a new logger.
        """
        # The random seed isn't used here, but it's useful to have this
        # as an argument nevertheless because that means we can always
        # pass in a seed in training scripts (without worrying about whether
        # the PreferenceGatherer we use needs one).
        del seed
        self.logger = custom_logger or imit_logger.configure()

    @abc.abstractmethod
    def __call__(self, fragment_pairs: Sequence[TrajectoryWithRewPair]) -> np.ndarray:
        """Gathers the probabilities that fragment 1 is preferred in `fragment_pairs`.

        Args:
            fragment_pairs: sequence of pairs of trajectory fragments

        Returns:
            A numpy array with shape (b, ), where b is the length of the input
            (i.e. batch size). Each item in the array is the probability that
            fragment 1 is preferred over fragment 2 for the corresponding
            pair of fragments.

            Note that for human feedback, these probabilities are simply 0 or 1
            (or 0.5 in case of indifference), but synthetic models may yield other
            probabilities.
        """  # noqa: DAR202


class SyntheticGatherer(PreferenceGatherer):
    """Computes synthetic preferences using ground-truth environment rewards."""

    def __init__(
        self,
        temperature: float = 1,
        discount_factor: float = 1,
        sample: bool = True,
        seed: Optional[int] = None,
        threshold: float = 50,
        custom_logger: Optional[imit_logger.HierarchicalLogger] = None,
    ):
        """Initialize the synthetic preference gatherer.

        Args:
            temperature: the preferences are sampled from a softmax, this is
                the temperature used for sampling. temperature=0 leads to deterministic
                results (for equal rewards, 0.5 will be returned).
            discount_factor: discount factor that is used to compute
                how good a fragment is. Default is to use undiscounted
                sums of rewards (as in the DRLHP paper).
            sample: if True (default), the preferences are 0 or 1, sampled from
                a Bernoulli distribution (or 0.5 in the case of ties with zero
                temperature). If False, then the underlying Bernoulli probabilities
                are returned instead.
            seed: seed for the internal RNG (only used if temperature > 0 and sample)
            threshold: preferences are sampled from a softmax of returns.
                To avoid overflows, we clip differences in returns that are
                above this threshold (after multiplying with temperature).
                This threshold is therefore in logspace. The default value
                of 50 means that probabilities below 2e-22 are rounded up to 2e-22.
            custom_logger: Where to log to; if None (default), creates a new logger.
        """
        super().__init__(custom_logger=custom_logger)
        self.temperature = temperature
        self.discount_factor = discount_factor
        self.sample = sample
        self.rng = np.random.default_rng(seed=seed)
        self.threshold = threshold

    def __call__(self, fragment_pairs: Sequence[TrajectoryWithRewPair]) -> np.ndarray:
        """Computes probability fragment 1 is preferred over fragment 2."""
        returns1, returns2 = self._reward_sums(fragment_pairs)
        if self.temperature == 0:
            return (np.sign(returns1 - returns2) + 1) / 2

        returns1 /= self.temperature
        returns2 /= self.temperature

        # clip the returns to avoid overflows in the softmax below
        returns_diff = np.clip(returns2 - returns1, -self.threshold, self.threshold)
        # Instead of computing exp(rews1) / (exp(rews1) + exp(rews2)) directly,
        # we divide enumerator and denominator by exp(rews1) to prevent overflows:
        model_probs = 1 / (1 + np.exp(returns_diff))
        # Compute the mean binary entropy. This metric helps estimate
        # how good we can expect the performance of the learned reward
        # model to be at predicting preferences.
        entropy = -(
            special.xlogy(model_probs, model_probs)
            + special.xlogy(1 - model_probs, 1 - model_probs)
        ).mean()
        self.logger.record("entropy", entropy)

        if self.sample:
            return self.rng.binomial(n=1, p=model_probs).astype(np.float32)
        return model_probs

    def _reward_sums(self, fragment_pairs) -> Tuple[np.ndarray, np.ndarray]:
        rews1, rews2 = zip(
            *[
                (
                    rollout.discounted_sum(f1.rews, self.discount_factor),
                    rollout.discounted_sum(f2.rews, self.discount_factor),
                )
                for f1, f2 in fragment_pairs
            ],
        )
        return np.array(rews1, dtype=np.float32), np.array(rews2, dtype=np.float32)


class PreferenceDataset(th.utils.data.Dataset):
    """A PyTorch Dataset for preference comparisons.

    Each item is a tuple consisting of two trajectory fragments
    and a probability that fragment 1 is preferred over fragment 2.

    This dataset is meant to be generated piece by piece during the
    training process, which is why data can be added via the .push()
    method.
    """

    def __init__(self):
        """Builds an empty PreferenceDataset."""
        self.fragments1: List[TrajectoryWithRew] = []
        self.fragments2: List[TrajectoryWithRew] = []
        self.preferences = np.array([])

    def push(
        self,
        fragments: Sequence[TrajectoryWithRewPair],
        preferences: np.ndarray,
    ):
        """Add more samples to the dataset.

        Args:
            fragments: list of pairs of trajectory fragments to add
            preferences: corresponding preference probabilities (probability
                that fragment 1 is preferred over fragment 2)

        Raises:
            ValueError: `preferences` shape does not match `fragments` or
                has non-float32 dtype.
        """
        fragments1, fragments2 = zip(*fragments)
        if preferences.shape != (len(fragments),):
            raise ValueError(
                f"Unexpected preferences shape {preferences.shape}, "
                f"expected {(len(fragments), )}",
            )
        if preferences.dtype != np.float32:
            raise ValueError("preferences should have dtype float32")

        self.fragments1.extend(fragments1)
        self.fragments2.extend(fragments2)
        self.preferences = np.concatenate((self.preferences, preferences))

    def __getitem__(self, i) -> Tuple[TrajectoryWithRewPair, float]:
        return (self.fragments1[i], self.fragments2[i]), self.preferences[i]

    def __len__(self) -> int:
        assert len(self.fragments1) == len(self.fragments2) == len(self.preferences)
        return len(self.fragments1)

    def save(self, path: AnyPath) -> None:
        with open(path, "wb") as file:
            pickle.dump(self, file)

    @staticmethod
    def load(path: AnyPath) -> "PreferenceDataset":
        with open(path, "rb") as file:
            return pickle.load(file)


def preference_collate_fn(
    batch: Sequence[Tuple[TrajectoryWithRewPair, float]],
) -> Tuple[Sequence[TrajectoryWithRewPair], np.ndarray]:
    fragment_pairs, preferences = zip(*batch)
    return list(fragment_pairs), np.array(preferences)


class RewardTrainer(abc.ABC):
    """Abstract base class for training reward models using preference comparisons.

    This class contains only the actual reward model training code,
    it is not responsible for gathering trajectories and preferences
    or for agent training (see PreferenceComparisons for that).
    """

    def __init__(
        self,
        model: reward_nets.RewardNet,
        custom_logger: Optional[imit_logger.HierarchicalLogger] = None,
    ):
        """Initialize the reward trainer.

        Args:
            model: the RewardNet instance to be trained
            custom_logger: Where to log to; if None (default), creates a new logger.
        """
        self.model = model
        self.logger = custom_logger or imit_logger.configure()

    @abc.abstractmethod
    def train(self, dataset: PreferenceDataset, epoch_multiplier: float = 1.0):
        """Train the reward model on a batch of fragment pairs and preferences.

        Args:
            dataset: the dataset of preference comparisons to train on.
            epoch_multiplier: how much longer to train for than usual
                (measured relatively).
        """


class CrossEntropyRewardTrainer(RewardTrainer):
    """Train a reward model using a cross entropy loss."""

    def __init__(
        self,
        model: reward_nets.RewardNet,
        noise_prob: float = 0.0,
        batch_size: int = 32,
        epochs: int = 1,
        lr: float = 1e-3,
        discount_factor: float = 1.0,
        threshold: float = 50,
        weight_decay: float = 0.0,
        custom_logger: Optional[imit_logger.HierarchicalLogger] = None,
    ):
        """Initialize the reward model trainer.

        Args:
            model: the RewardNet instance to be trained
            noise_prob: assumed probability with which the preference
                is uniformly random (used for the model of preference generation
                that is used for the loss)
            batch_size: number of fragment pairs per batch
            epochs: number of epochs on each training iteration (can be adjusted
                on the fly by specifying an `epoch_multiplier` in `self.train()`
                if longer training is desired in specific cases).
            lr: the learning rate
            discount_factor: the model of preference generation uses a softmax
                of returns as the probability that a fragment is preferred.
                This is the discount factor used to calculate those returns.
                Default is 1, i.e. undiscounted sums of rewards (which is what
                the DRLHP paper uses).
            threshold: the preference model used to compute the loss contains
                a softmax of returns. To avoid overflows, we clip differences
                in returns that are above this threshold. This threshold
                is therefore in logspace. The default value of 50 means
                that probabilities below 2e-22 are rounded up to 2e-22.
            weight_decay: the weight decay factor for the reward model's weights,
                equivalent to L2 regularization.
            custom_logger: Where to log to; if None (default), creates a new logger.
        """
        super().__init__(model, custom_logger)
        self.noise_prob = noise_prob
        self.batch_size = batch_size
        self.epochs = epochs
        self.discount_factor = discount_factor
        self.threshold = threshold
        self.optim = th.optim.Adam(self.model.parameters(), lr=lr, weight_decay=weight_decay)

    def _loss(
        self,
        fragment_pairs: Sequence[TrajectoryPair],
        preferences: np.ndarray,
    ) -> th.Tensor:
        """Computes the loss.

        Args:
            fragment_pairs: Batch consisting of pairs of trajectory fragments.
            preferences: The probability that the first fragment is preferred
                over the second. Typically 0, 1 or 0.5 (tie).

        Returns:
            The cross-entropy loss between the probability predicted by the
            reward model and the target probabilities in `preferences`.
        """
        probs = th.empty(len(fragment_pairs), dtype=th.float32)
        for i, fragment in enumerate(fragment_pairs):
            frag1, frag2 = fragment
            trans1 = rollout.flatten_trajectories([frag1])
            trans2 = rollout.flatten_trajectories([frag2])
            rews1 = self._rewards(trans1)
            rews2 = self._rewards(trans2)
            probs[i] = self._probability(rews1, rews2)
        # TODO(ejnnr): Here and below, > 0.5 is problematic
        # because getting exactly 0.5 is actually somewhat
        # common in some environments (as long as sample=False or temperature=0).
        # In a sense that "only" creates class imbalance
        # but it's still misleading.
        predictions = (probs > 0.5).float()
        preferences_th = th.as_tensor(preferences, dtype=th.float32)
        ground_truth = (preferences_th > 0.5).float()
        accuracy = (predictions == ground_truth).float().mean()
        self.logger.record("accuracy", accuracy.item())
        return th.nn.functional.binary_cross_entropy(probs, preferences_th)

    def _rewards(self, transitions: Transitions) -> th.Tensor:
        preprocessed = self.model.preprocess(
            state=transitions.obs,
            action=transitions.acts,
            next_state=transitions.next_obs,
            done=transitions.dones,
        )
        return self.model(*preprocessed)

    def _probability(self, rews1: th.Tensor, rews2: th.Tensor) -> th.Tensor:
        """Computes the Boltzmann rational probability that the first trajectory is best.

        Args:
            rews1: A 1-dimensional array of rewards for the first trajectory fragment.
            rews2: A 1-dimensional array of rewards for the second trajectory fragment.

        Returns:
            The softmax of the difference between the (discounted) return of the
            first and second trajectory.
        """
        assert rews1.ndim == rews2.ndim == 1
        # First, we compute the difference of the returns of
        # the two fragments. We have a special case for a discount
        # factor of 1 to avoid unnecessary computation (especially
        # since this is the default setting).
        if self.discount_factor == 1:
            returns_diff = (rews2 - rews1).sum()
        else:
            discounts = self.discount_factor ** th.arange(len(rews1))
            returns_diff = (discounts * (rews2 - rews1)).sum()
        # Clip to avoid overflows (which in particular may occur
        # in the backwards pass even if they do not in the forward pass).
        returns_diff = th.clip(returns_diff, -self.threshold, self.threshold)
        # We take the softmax of the returns. model_probability
        # is the first dimension of that softmax, representing the
        # probability that fragment 1 is preferred.
        model_probability = 1 / (1 + returns_diff.exp())
        return self.noise_prob * 0.5 + (1 - self.noise_prob) * model_probability

    def train(self, dataset: PreferenceDataset, epoch_multiplier: float = 1.0):
        """Trains for `epoch_multiplier * self.epochs` epochs over `dataset`."""
        # TODO(ejnnr): This isn't specific to the loss function or probability model.
        # In general, it might be best to split the probability model, the loss and
        # the optimization procedure a bit more cleanly so that different versions
        # can be combined

        dataloader = th.utils.data.DataLoader(
            dataset,
            batch_size=self.batch_size,
            shuffle=True,
            collate_fn=preference_collate_fn,
        )
        epochs = round(self.epochs * epoch_multiplier)
        for _ in range(epochs):
            for fragment_pairs, preferences in dataloader:
                self.optim.zero_grad()
                loss = self._loss(fragment_pairs, preferences)
                loss.backward()
                self.optim.step()
                self.logger.record("loss", loss.item())


class PreferenceComparisons(base.BaseImitationAlgorithm):
    """Main interface for reward learning using preference comparisons."""

    def __init__(
        self,
        trajectory_generator: TrajectoryGenerator,
        reward_model: reward_nets.RewardNet,
        fragmenter: Optional[Fragmenter] = None,
        preference_gatherer: Optional[PreferenceGatherer] = None,
        reward_trainer: Optional[RewardTrainer] = None,
        comparisons_per_iteration: int = 50,
        fragment_length: int = 50,
        transition_oversampling: float = 10,
        initial_comparison_frac: float = 0.1,
<<<<<<< HEAD
=======
        initial_epoch_multiplier: float = 200.0,
>>>>>>> 0113326d
        custom_logger: Optional[imit_logger.HierarchicalLogger] = None,
        allow_variable_horizon: bool = False,
        seed: Optional[int] = None,
    ):
        """Initialize the preference comparison trainer.

        The loggers of all subcomponents are overridden with the logger used
        by this class.

        Args:
            trajectory_generator: generates trajectories while optionally training
                an RL agent on the learned reward function (can also be a sampler
                from a static dataset of trajectories though).
            reward_model: a RewardNet instance to be used for learning the reward
            fragmenter: takes in a set of trajectories and returns pairs of fragments
                for which preferences will be gathered. These fragments could be random,
                or they could be selected more deliberately (active learning).
                Default is a random fragmenter.
            preference_gatherer: how to get preferences between trajectory fragments.
                Default (and currently the only option) is to use synthetic preferences
                based on ground-truth rewards. Human preferences could be implemented
                here in the future.
            reward_trainer: trains the reward model based on pairs of fragments and
                associated preferences. Default is to use the preference model
                and loss function from DRLHP.
            comparisons_per_iteration: number of preferences to gather at once (before
                switching back to agent training). This doesn't impact the total number
                of comparisons that are gathered, only the frequency of switching
                between preference gathering and agent training.
            fragment_length: number of timesteps per fragment that is used to elicit
                preferences
            transition_oversampling: factor by which to oversample transitions before
                creating fragments. Since fragments are sampled with replacement,
                this is usually chosen > 1 to avoid having the same transition
                in too many fragments.
            initial_comparison_frac: fraction of the total_comparisons argument
                to train() that will be sampled before the rest of training begins
                (using a randomly initialized agent). This can be used to pretrain the
                reward model before the agent is trained on the learned reward, to
                help avoid irreversibly learning a bad policy from an untrained reward.
<<<<<<< HEAD
=======
                Note that there will often be some additional pretraining comparisons
                since `comparisons_per_iteration` won't exactly divide the total number
                of comparisons. How many such comparisons there are depends
                discontinuously on `total_comparisons` and `comparisons_per_iteration`.
            initial_epoch_multiplier: before agent training begins, train the reward
                model for this many more epochs than usual (on fragments sampled from a
                random agent).
>>>>>>> 0113326d
            custom_logger: Where to log to; if None (default), creates a new logger.
            allow_variable_horizon: If False (default), algorithm will raise an
                exception if it detects trajectories of different length during
                training. If True, overrides this safety check. WARNING: variable
                horizon episodes leak information about the reward via termination
                condition, and can seriously confound evaluation. Read
                https://imitation.readthedocs.io/en/latest/guide/variable_horizon.html
                before overriding this.
            seed: seed to use for initializing subcomponents such as fragmenter.
                Only used when default components are used; if you instantiate your
                own fragmenter, preference gatherer, etc., you are responsible for
                seeding them!
        """
        super().__init__(
            custom_logger=custom_logger,
            allow_variable_horizon=allow_variable_horizon,
        )

        # for keeping track of the global iteration, in case train() is called
        # multiple times
        self._iteration = 0

        self.model = reward_model
        self.reward_trainer = reward_trainer or CrossEntropyRewardTrainer(
            reward_model,
            custom_logger=self.logger,
        )
        # If the reward trainer was created in the previous line, we've already passed
        # the correct logger. But if the user created a RewardTrainer themselves and
        # didn't manually set a logger, it would be annoying if a separate one was used.
        self.reward_trainer.logger = self.logger
        # the reward_trainer's model should refer to the same object as our copy
        assert self.reward_trainer.model is self.model
        self.trajectory_generator = trajectory_generator
        self.trajectory_generator.logger = self.logger
        self.fragmenter = fragmenter or RandomFragmenter(
            custom_logger=self.logger,
            seed=seed,
        )
        self.fragmenter.logger = self.logger
        self.preference_gatherer = preference_gatherer or SyntheticGatherer(
            custom_logger=self.logger,
            seed=seed,
        )
        self.preference_gatherer.logger = self.logger

        self.comparisons_per_iteration = comparisons_per_iteration
        self.fragment_length = fragment_length
        self.transition_oversampling = transition_oversampling
        self.initial_comparison_frac = initial_comparison_frac
<<<<<<< HEAD
=======
        self.initial_epoch_multiplier = initial_epoch_multiplier
>>>>>>> 0113326d

        self.dataset = PreferenceDataset()

    def train(
        self,
        total_timesteps: int,
        total_comparisons: int,
        callback: Optional[Callable[[int], None]] = None,
    ) -> Mapping[str, Any]:
        """Train the reward model and the policy if applicable.

        Args:
            total_timesteps: number of environment interaction steps
            total_comparisons: number of preferences to gather in total
            callback: callback functions called at the end of each iteration

        Returns:
            A dictionary with final metrics such as loss and accuracy
            of the reward model.

        Raises:
            ValueError: `total_comparisons < self.comparisons_per_iteration`.
        """
        initial_comparisons = int(total_comparisons * self.initial_comparison_frac)
        total_comparisons -= initial_comparisons
        iterations, extra_comparisons = divmod(
            total_comparisons,
            self.comparisons_per_iteration,
        )
        if iterations == 0:
            raise ValueError(
                f"total_comparisons={total_comparisons} is less than "
                f"comparisons_per_iteration={self.comparisons_per_iteration}",
            )
        timesteps_per_iteration, extra_timesteps = divmod(total_timesteps, iterations)

        reward_loss = None
        reward_accuracy = None

        for i in range(iterations):
            ##########################
            # Gather new preferences #
            ##########################
            num_pairs = self.comparisons_per_iteration
            # If the number of comparisons per iterations doesn't exactly divide
            # the desired total number of comparisons, we collect the remainder
            # right at the beginning to pretrain the reward model slightly.
            # WARNING: This means that slightly changing the total number of
            # comparisons or the number of comparisons per iteration can
            # significantly change the proportion of pretraining comparisons!
            #
            # In addition, we collect the comparisons specified via
            # initial_comparison_frac.
            if i == 0:
                num_pairs += extra_comparisons + initial_comparisons
            num_steps = math.ceil(
                self.transition_oversampling * 2 * num_pairs * self.fragment_length,
            )
            self.logger.log(f"Collecting {num_steps} trajectory steps")
            trajectories = self.trajectory_generator.sample(num_steps)
            # This assumes there are no fragments missing initial timesteps
            # (but allows for fragments missing terminal timesteps).
            horizons = (len(traj) for traj in trajectories if traj.terminal)
            self._check_fixed_horizon(horizons)
            self.logger.log("Creating fragment pairs")
            fragments = self.fragmenter(trajectories, self.fragment_length, num_pairs)
            with self.logger.accumulate_means("preferences"):
                self.logger.log("gathering preferences")
                preferences = self.preference_gatherer(fragments)
            self.dataset.push(fragments, preferences)
            self.logger.log(f"Dataset now contains {len(self.dataset)} samples")

            ##########################
            # Train the reward model #
            ##########################
<<<<<<< HEAD
            # Usually, num_pairs is the same as comparisons_per_iteration,
            # but on the first iteration, we might have additional pairs
            # (i.e. num_pairs > comparisons_per_iteration). In that case,
            # we want to train the reward model for correspondingly more
            # epochs.
            epoch_multiplier = num_pairs / self.comparisons_per_iteration

            with self.logger.accumulate_means("reward"):
                self.logger.log("Training reward model")
                self.reward_trainer.train(self.dataset, epoch_multiplier)
=======

            # On the first iteration, we train the reward model for longer,
            # as specified by initial_epoch_multiplier.
            epoch_multiplier = 1.0
            if i == 0:
                epoch_multiplier = self.initial_epoch_multiplier

            with self.logger.accumulate_means("reward"):
                self.logger.log("Training reward model")
                self.reward_trainer.train(
                    self.dataset,
                    epoch_multiplier=epoch_multiplier,
                )
>>>>>>> 0113326d
            reward_loss = self.logger.name_to_value["mean/reward/loss"]
            reward_accuracy = self.logger.name_to_value["mean/reward/accuracy"]

            ###################
            # Train the agent #
            ###################
            num_steps = timesteps_per_iteration
            # if the number of timesteps per iterations doesn't exactly divide
            # the desired total number of timesteps, we train the agent a bit longer
            # at the end of training (where the reward model is presumably best)
            if i == iterations - 1:
                num_steps += extra_timesteps
            with self.logger.accumulate_means("agent"):
                self.logger.log(f"Training agent for {num_steps} timesteps")
                self.trajectory_generator.train(steps=num_steps)

            self.logger.dump(self._iteration)

            ########################
            # Additional Callbacks #
            ########################
            if callback:
                callback(self._iteration)
            self._iteration += 1

        return {"reward_loss": reward_loss, "reward_accuracy": reward_accuracy}<|MERGE_RESOLUTION|>--- conflicted
+++ resolved
@@ -111,14 +111,10 @@
         self,
         algorithm: base_class.BaseAlgorithm,
         reward_fn: Union[rewards_common.RewardFn, reward_nets.RewardNet],
-<<<<<<< HEAD
-        random_frac: float = 0.0,
-=======
         exploration_frac: float = 0.0,
         stay_prob: float = 0.5,
         random_prob: float = 0.5,
         seed: Optional[int] = None,
->>>>>>> 0113326d
         custom_logger: Optional[imit_logger.HierarchicalLogger] = None,
     ):
         """Initialize the agent trainer.
@@ -128,10 +124,6 @@
                 Its environment must be set.
             reward_fn: either a RewardFn or a RewardNet instance that will supply
                 the rewards used for training the agent.
-<<<<<<< HEAD
-            random_frac: fraction of the trajectories that will be generated
-                randomly rather than by the agent when sample() is called.
-=======
             exploration_frac: fraction of the trajectories that will be generated
                 partially randomly rather than only by the agent when sampling.
             stay_prob: the probability of staying with the current policy at each
@@ -139,7 +131,6 @@
             random_prob: the probability of picking the random policy when switching
                 during exploration.
             seed: random seed for exploratory trajectories.
->>>>>>> 0113326d
             custom_logger: Where to log to; if None (default), creates a new logger.
 
         Raises:
@@ -152,11 +143,7 @@
         if isinstance(reward_fn, reward_nets.RewardNet):
             reward_fn = reward_fn.predict
         self.reward_fn = reward_fn
-<<<<<<< HEAD
-        self.random_frac = random_frac
-=======
         self.exploration_frac = exploration_frac
->>>>>>> 0113326d
 
         venv = self.algorithm.get_env()
         if not isinstance(venv, vec_env.VecEnv):
@@ -211,11 +198,7 @@
         )
 
     def sample(self, steps: int) -> Sequence[types.TrajectoryWithRew]:
-<<<<<<< HEAD
-        agent_trajs, _ = self.buffering_wrapped_venv.pop_finished_trajectories()
-=======
         agent_trajs, _ = self.buffering_wrapper.pop_finished_trajectories()
->>>>>>> 0113326d
         # We typically have more trajectories than are needed.
         # In that case, we use the final trajectories because
         # they are the ones with the most relevant version of
@@ -224,12 +207,6 @@
         # list and then later just take the first trajectories:
         agent_trajs = agent_trajs[::-1]
         avail_steps = sum(len(traj) for traj in agent_trajs)
-<<<<<<< HEAD
-
-        random_steps = int(self.random_frac * steps)
-        agent_steps = steps - random_steps
-
-=======
 
         exploration_steps = int(self.exploration_frac * steps)
         if self.exploration_frac > 0 and exploration_steps == 0:
@@ -239,7 +216,6 @@
             )
         agent_steps = steps - exploration_steps
 
->>>>>>> 0113326d
         if avail_steps < agent_steps:
             self.logger.log(
                 f"Requested {agent_steps} transitions but only {avail_steps} in buffer."
@@ -267,28 +243,6 @@
 
         agent_trajs = _get_trajectories(agent_trajs, agent_steps)
 
-<<<<<<< HEAD
-        random_trajs = []
-        if random_steps > 0:
-            self.logger.log(f"Sampling {random_steps} random transitions.")
-            sample_until = rollout.make_sample_until(
-                min_timesteps=random_steps,
-                min_episodes=None,
-            )
-            rollout.generate_trajectories(
-                policy=None,
-                venv=self.venv,
-                sample_until=sample_until,
-            )
-            random_trajs, _ = self.buffering_wrapped_venv.pop_finished_trajectories()
-            random_trajs = _get_trajectories(random_trajs, random_steps)
-
-        # We call _get_trajectories separately on agent_trajs and random_trajs
-        # and then just concatenate. This could mean we return slightly too many
-        # transitions, but it gets the proportion of random and non-random transitions
-        # roughly right.
-        return list(agent_trajs) + list(random_trajs)
-=======
         exploration_trajs = []
         if exploration_steps > 0:
             self.logger.log(f"Sampling {exploration_steps} exploratory transitions.")
@@ -309,7 +263,6 @@
         # transitions, but it gets the proportion of exploratory and agent transitions
         # roughly right.
         return list(agent_trajs) + list(exploration_trajs)
->>>>>>> 0113326d
 
     @TrajectoryGenerator.logger.setter
     def logger(self, value: imit_logger.HierarchicalLogger):
@@ -858,10 +811,7 @@
         fragment_length: int = 50,
         transition_oversampling: float = 10,
         initial_comparison_frac: float = 0.1,
-<<<<<<< HEAD
-=======
         initial_epoch_multiplier: float = 200.0,
->>>>>>> 0113326d
         custom_logger: Optional[imit_logger.HierarchicalLogger] = None,
         allow_variable_horizon: bool = False,
         seed: Optional[int] = None,
@@ -902,8 +852,6 @@
                 (using a randomly initialized agent). This can be used to pretrain the
                 reward model before the agent is trained on the learned reward, to
                 help avoid irreversibly learning a bad policy from an untrained reward.
-<<<<<<< HEAD
-=======
                 Note that there will often be some additional pretraining comparisons
                 since `comparisons_per_iteration` won't exactly divide the total number
                 of comparisons. How many such comparisons there are depends
@@ -911,7 +859,6 @@
             initial_epoch_multiplier: before agent training begins, train the reward
                 model for this many more epochs than usual (on fragments sampled from a
                 random agent).
->>>>>>> 0113326d
             custom_logger: Where to log to; if None (default), creates a new logger.
             allow_variable_horizon: If False (default), algorithm will raise an
                 exception if it detects trajectories of different length during
@@ -962,10 +909,7 @@
         self.fragment_length = fragment_length
         self.transition_oversampling = transition_oversampling
         self.initial_comparison_frac = initial_comparison_frac
-<<<<<<< HEAD
-=======
         self.initial_epoch_multiplier = initial_epoch_multiplier
->>>>>>> 0113326d
 
         self.dataset = PreferenceDataset()
 
@@ -1041,18 +985,6 @@
             ##########################
             # Train the reward model #
             ##########################
-<<<<<<< HEAD
-            # Usually, num_pairs is the same as comparisons_per_iteration,
-            # but on the first iteration, we might have additional pairs
-            # (i.e. num_pairs > comparisons_per_iteration). In that case,
-            # we want to train the reward model for correspondingly more
-            # epochs.
-            epoch_multiplier = num_pairs / self.comparisons_per_iteration
-
-            with self.logger.accumulate_means("reward"):
-                self.logger.log("Training reward model")
-                self.reward_trainer.train(self.dataset, epoch_multiplier)
-=======
 
             # On the first iteration, we train the reward model for longer,
             # as specified by initial_epoch_multiplier.
@@ -1066,7 +998,6 @@
                     self.dataset,
                     epoch_multiplier=epoch_multiplier,
                 )
->>>>>>> 0113326d
             reward_loss = self.logger.name_to_value["mean/reward/loss"]
             reward_accuracy = self.logger.name_to_value["mean/reward/accuracy"]
 
