--- conflicted
+++ resolved
@@ -11,11 +11,7 @@
 
 @wandb_ingredient.config
 def wandb_config():
-<<<<<<< HEAD
-    # Other user can overwrite this function to customize their wandb.init() call.
-=======
     # Other users can overwrite this function to customize their wandb.init() call.
->>>>>>> facf9082
     wandb_tag = None  # User-specified tag for this run
     wandb_name_prefix = ""  # User-specified prefix for the run name
     wandb_kwargs = dict(
@@ -43,12 +39,8 @@
         wandb_name_prefix: User-specified prefix for wandb run name.
         wandb_tag: User-specified tag for this run.
         wandb_kwargs: User-specified kwargs for wandb.init().
-<<<<<<< HEAD
-        wandb_additional_info: User-specified additional info for as part of exp config.
-=======
         wandb_additional_info: User-specific additional info to add to wandb experiment
             ``config``.
->>>>>>> facf9082
         log_dir: W&B logs will be stored in directory `{log_dir}/wandb/`.
 
     Raises:
