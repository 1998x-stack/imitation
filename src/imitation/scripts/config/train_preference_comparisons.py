--- conflicted
+++ resolved
@@ -25,11 +25,8 @@
         "episodes": 3,
     }
     agent_kwargs = {}
-<<<<<<< HEAD
     gatherer_kwargs = {}
     trajectory_path = None
-=======
->>>>>>> 274d6df2
     allow_variable_horizon = False
 
     # TODO(ejnnr): Set to 1 mostly do speed up experimentation, should be increased
@@ -57,7 +54,6 @@
 def cartpole():
     env_name = "CartPole-v1"
     allow_variable_horizon = True
-<<<<<<< HEAD
 
 
 @train_preference_comparisons_ex.named_config
@@ -68,8 +64,7 @@
 @train_preference_comparisons_ex.named_config
 def mountain_car():
     env_name = "MountainCar-v0"
-=======
->>>>>>> 274d6df2
+    allow_variable_horizon = True
 
 
 # Debug configs
