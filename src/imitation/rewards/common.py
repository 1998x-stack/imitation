--- conflicted
+++ resolved
@@ -137,11 +137,7 @@
         _n_gen_or_1 = max(1, n_generated)
         generated_acc = _n_pred_gen / float(_n_gen_or_1)
 
-<<<<<<< HEAD
-        label_dist = th.distributions.Bernoulli(th.sigmoid(disc_logits_gen_is_high))
-=======
         label_dist = th.distributions.Bernoulli(logits=disc_logits_gen_is_high)
->>>>>>> c9b21b89
         entropy = th.mean(label_dist.entropy())
 
     pairs = [
