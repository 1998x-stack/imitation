--- conflicted
+++ resolved
@@ -27,122 +27,6 @@
         calls `reward_fn` and if `norm_reward` then normalizes the reward.
     """
 
-<<<<<<< HEAD
-
-def build_norm_reward_fn(*, reward_fn, vec_normalize, **kwargs) -> RewardFn:
-    """Reward function that automatically normalizes inputs.
-
-    See _reward_fn_normalize_inputs for argument documentation.
-    """
-    return functools.partial(
-        _reward_fn_normalize_inputs,
-        reward_fn=reward_fn,
-        vec_normalize=vec_normalize,
-        **kwargs,
-    )
-
-
-def disc_rew_preprocess_inputs(
-    observation_space: gym.Space,
-    action_space: gym.Space,
-    state: np.ndarray,
-    action: np.ndarray,
-    next_state: np.ndarray,
-    done: np.ndarray,
-    device: th.device,
-    normalize_images: bool = False,
-) -> Tuple[th.Tensor, th.Tensor, th.Tensor, th.Tensor]:
-    state_th = th.as_tensor(state, device=device)
-    action_th = th.as_tensor(action, device=device)
-    next_state_th = th.as_tensor(next_state, device=device)
-    done_th = th.as_tensor(done, device=device)
-
-    del state, action, next_state, done  # unused
-
-    # preprocess
-    state_th = preprocessing.preprocess_obs(
-        state_th, observation_space, normalize_images,
-    )
-    action_th = preprocessing.preprocess_obs(action_th, action_space, normalize_images)
-    next_state_th = preprocessing.preprocess_obs(
-        next_state_th, observation_space, normalize_images,
-    )
-    done_th = done_th.to(th.float32)
-
-    n_gen = len(state_th)
-    assert state_th.shape == next_state_th.shape
-    assert len(action_th) == n_gen
-
-    return state_th, action_th, next_state_th, done_th
-
-
-def compute_train_stats(
-    disc_logits_gen_is_high: th.Tensor,
-    labels_gen_is_one: th.Tensor,
-    disc_loss: th.Tensor,
-) -> Dict[str, float]:
-    """Train statistics for GAIL/AIRL discriminator, or other binary classifiers.
-
-    Args:
-        disc_logits_gen_is_high: discriminator logits produced by
-            `DiscrimNet.logits_gen_is_high`.
-        labels_gen_is_one: integer labels describing whether logit was for an
-            expert (0) or generator (1) sample.
-        disc_loss: final discriminator loss.
-
-    Returns:
-        stats: dictionary mapping statistic names for float values."""
-    with th.no_grad():
-        bin_is_generated_pred = disc_logits_gen_is_high > 0
-        bin_is_generated_true = labels_gen_is_one > 0
-        bin_is_expert_true = th.logical_not(bin_is_generated_true)
-        int_is_generated_pred = bin_is_generated_pred.long()
-        int_is_generated_true = bin_is_generated_true.long()
-        n_generated = float(th.sum(int_is_generated_true))
-        n_labels = float(len(labels_gen_is_one))
-        n_expert = n_labels - n_generated
-        pct_expert = n_expert / float(n_labels) if n_labels > 0 else float("NaN")
-        n_expert_pred = int(n_labels - th.sum(int_is_generated_pred))
-        if n_labels > 0:
-            pct_expert_pred = n_expert_pred / float(n_labels)
-        else:
-            pct_expert_pred = float("NaN")
-        correct_vec = th.eq(bin_is_generated_pred, bin_is_generated_true)
-        acc = th.mean(correct_vec.float())
-
-        _n_pred_expert = th.sum(th.logical_and(bin_is_expert_true, correct_vec))
-        if n_expert < 1:
-            expert_acc = float("NaN")
-        else:
-            # float() is defensive, since we cannot divide Torch tensors by
-            # Python ints
-            expert_acc = _n_pred_expert / float(n_expert)
-
-        _n_pred_gen = th.sum(th.logical_and(bin_is_generated_true, correct_vec))
-        _n_gen_or_1 = max(1, n_generated)
-        generated_acc = _n_pred_gen / float(_n_gen_or_1)
-
-        label_dist = th.distributions.Bernoulli(logits=disc_logits_gen_is_high)
-        entropy = th.mean(label_dist.entropy())
-
-    pairs = [
-        ("disc_loss", float(th.mean(disc_loss))),
-        # accuracy, as well as accuracy on *just* expert examples and *just*
-        # generated examples
-        ("disc_acc", float(acc)),
-        ("disc_acc_expert", float(expert_acc)),
-        ("disc_acc_gen", float(generated_acc)),
-        # entropy of the predicted label distribution, averaged equally across
-        # both classes (if this drops then disc is very good or has given up)
-        ("disc_entropy", float(entropy)),
-        # true number of expert demos and predicted number of expert demos
-        ("disc_proportion_expert_true", float(pct_expert)),
-        ("disc_proportion_expert_pred", float(pct_expert_pred)),
-        ("n_expert", float(n_expert)),
-        ("n_generated", float(n_generated)),
-    ]  # type: List[Tuple[str, float]]
-    return collections.OrderedDict(pairs)
-=======
     def inner(
         obs: np.ndarray,
         acts: np.ndarray,
@@ -167,5 +51,4 @@
             rew = vec_normalize.normalize_reward(rew)
         return rew
 
-    return inner
->>>>>>> 08b135fd
+    return inner