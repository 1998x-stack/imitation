--- conflicted
+++ resolved
@@ -119,13 +119,9 @@
         train_preference_comparisons.train_preference_comparisons_ex.run(
             named_configs=["cartpole", "fast"],
             config_updates=dict(
-<<<<<<< HEAD
-                log_root=tmpdir, normalize=False, agent_path=CARTPOLE_TEST_POLICY_PATH,
-=======
                 log_root=tmpdir,
                 normalize=False,
                 agent_path=CARTPOLE_TEST_POLICY_PATH,
->>>>>>> 08b135fd
             ),
         )
 
@@ -148,12 +144,8 @@
         train_preference_comparisons.train_preference_comparisons_ex.run(
             named_configs=["cartpole", "fast"],
             config_updates=dict(
-<<<<<<< HEAD
-                log_root=tmpdir, agent_path=CARTPOLE_TEST_POLICY_PATH / "model.zip",
-=======
                 log_root=tmpdir,
                 agent_path=CARTPOLE_TEST_POLICY_PATH / "model.zip",
->>>>>>> 08b135fd
             ),
         )
 
@@ -240,12 +232,8 @@
     }
     config_updates.update(config)
     run = eval_policy.eval_policy_ex.run(
-<<<<<<< HEAD
-        config_updates=config_updates, named_configs=["fast"],
-=======
         config_updates=config_updates,
         named_configs=["fast"],
->>>>>>> 08b135fd
     )
     assert run.status == "COMPLETED"
     wrapped_reward = "reward_type" in config
@@ -310,11 +298,7 @@
         train_adversarial.train_adversarial_ex.run(
             named_configs=base_named_configs,
             config_updates=base_config_updates.new_child(
-<<<<<<< HEAD
-                dict(discrim_net_kwargs={"BAD_VALUE": "bar"}),
-=======
                 dict(algorithm_kwargs={"BAD_VALUE": "bar"}),
->>>>>>> 08b135fd
             ),
         )
 
@@ -322,17 +306,6 @@
         train_adversarial.train_adversarial_ex.run(
             named_configs=base_named_configs,
             config_updates=base_config_updates.new_child(
-<<<<<<< HEAD
-                dict(algorithm_kwargs={"BAD_VALUE": "bar"}),
-            ),
-        )
-
-    with pytest.raises(ValueError, match=".*BAD_VALUE.*"):
-        train_adversarial.train_adversarial_ex.run(
-            named_configs=base_named_configs,
-            config_updates=base_config_updates.new_child(
-=======
->>>>>>> 08b135fd
                 dict(rollout_path="path/BAD_VALUE"),
             ),
         )
@@ -441,12 +414,8 @@
     # itself generates no artifacts, and "debug_log_root" sets inner experiment's
     # log_root="/tmp/parallel_debug/".
     run = parallel.parallel_ex.run(
-<<<<<<< HEAD
-        named_configs=["debug_log_root"], config_updates=config_updates,
-=======
         named_configs=["debug_log_root"],
         config_updates=config_updates,
->>>>>>> 08b135fd
     )
     assert run.status == "COMPLETED"
 
@@ -519,12 +488,8 @@
     )
     config_updates.update(PARALLEL_CONFIG_LOW_RESOURCE)
     run = parallel.parallel_ex.run(
-<<<<<<< HEAD
-        named_configs=["debug_log_root"], config_updates=config_updates,
-=======
         named_configs=["debug_log_root"],
         config_updates=config_updates,
->>>>>>> 08b135fd
     )
     assert run.status == "COMPLETED"
 
@@ -630,10 +595,6 @@
     assert exit_code == 0
 
     assert filecmp.cmp(
-<<<<<<< HEAD
-        tmp_path, tmp_path + ".new",
-=======
         tmp_path,
         tmp_path + ".new",
->>>>>>> 08b135fd
     ), "convert_trajs_in_place not idempotent"