--- conflicted
+++ resolved
@@ -52,11 +52,7 @@
     discrim = discrim_net.DiscrimNetGAIL(env.observation_space,
                                          env.action_space)
   else:
-<<<<<<< HEAD
-    rn = BasicShapedRewardNet(env, theta_units=[32, 32])
-=======
-    rn = BasicShapedRewardNet(env.observation_space, env.action_space)
->>>>>>> 1a62e58d
+    rn = BasicShapedRewardNet(env.observation_space, env.action_space, theta_units=[32, 32])
     discrim = discrim_net.DiscrimNetAIRL(rn)
 
   trainer = Trainer(env, gen_policy, discrim,
